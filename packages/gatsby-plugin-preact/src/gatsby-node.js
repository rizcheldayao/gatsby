exports.modifyWebpackConfig = ({ stage, boundActionCreators }) => {
  // Requiring the server version of React-dom is hardcoded right now
  // in the development server. So we'll just avoid loading Preact there
  // for now.
  if (stage !== `develop-html`) {
<<<<<<< HEAD
    boundActionCreators.setWebpackConfig({
      resolve: {
        alias: {
          react: `preact-compat`,
          "react-dom": `preact-compat`,
        },
      },
    })
=======
    config._config.resolve.alias = {
      react: `preact-compat`,
      "react-dom": `preact-compat`,
      "create-react-class": `preact-compat/lib/create-react-class`,
    }
>>>>>>> d7d2152f
  }
}<|MERGE_RESOLUTION|>--- conflicted
+++ resolved
@@ -3,21 +3,14 @@
   // in the development server. So we'll just avoid loading Preact there
   // for now.
   if (stage !== `develop-html`) {
-<<<<<<< HEAD
     boundActionCreators.setWebpackConfig({
       resolve: {
         alias: {
           react: `preact-compat`,
           "react-dom": `preact-compat`,
+          "create-react-class": `preact-compat/lib/create-react-class`,
         },
       },
     })
-=======
-    config._config.resolve.alias = {
-      react: `preact-compat`,
-      "react-dom": `preact-compat`,
-      "create-react-class": `preact-compat/lib/create-react-class`,
-    }
->>>>>>> d7d2152f
   }
 }