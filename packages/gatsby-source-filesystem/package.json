{
  "name": "gatsby-source-filesystem",
  "description": "Gatsby plugin which parses files within a directory for further parsing by other plugins",
<<<<<<< HEAD
  "version": "2.0.0-alpha.2",
=======
  "version": "1.5.25",
>>>>>>> 0649a0e8
  "author": "Kyle Mathews <mathews.kyle@gmail.com>",
  "bugs": {
    "url": "https://github.com/gatsbyjs/gatsby/issues"
  },
  "dependencies": {
    "@babel/runtime": "^7.0.0-beta.38",
    "bluebird": "^3.5.0",
    "chokidar": "^1.7.0",
    "fs-extra": "^5.0.0",
    "got": "^7.1.0",
    "md5-file": "^3.1.1",
    "mime": "^2.2.0",
    "pretty-bytes": "^4.0.2",
    "slash": "^1.0.0",
    "valid-url": "^1.0.9"
  },
  "devDependencies": {
    "@babel/cli": "^7.0.0-beta.38",
    "@babel/core": "^7.0.0-beta.38",
    "cross-env": "^5.0.5"
  },
  "homepage": "https://github.com/gatsbyjs/gatsby/tree/master/packages/gatsby-source-filesystem#readme",
  "keywords": [
    "gatsby",
    "gatsby-plugin"
  ],
  "license": "MIT",
<<<<<<< HEAD
  "repository": {
    "type": "git",
    "url": "https://github.com/gatsbyjs/gatsby.git"
  },
=======
  "repository": "https://github.com/gatsbyjs/gatsby/tree/master/packages/gatsby-source-filesystem",
>>>>>>> 0649a0e8
  "scripts": {
    "build": "babel src --out-dir . --ignore __tests__",
    "prepublish": "cross-env NODE_ENV=production npm run build",
    "watch": "babel -w src --out-dir . --ignore __tests__"
  }
}<|MERGE_RESOLUTION|>--- conflicted
+++ resolved
@@ -1,11 +1,7 @@
 {
   "name": "gatsby-source-filesystem",
   "description": "Gatsby plugin which parses files within a directory for further parsing by other plugins",
-<<<<<<< HEAD
   "version": "2.0.0-alpha.2",
-=======
-  "version": "1.5.25",
->>>>>>> 0649a0e8
   "author": "Kyle Mathews <mathews.kyle@gmail.com>",
   "bugs": {
     "url": "https://github.com/gatsbyjs/gatsby/issues"
@@ -33,14 +29,7 @@
     "gatsby-plugin"
   ],
   "license": "MIT",
-<<<<<<< HEAD
-  "repository": {
-    "type": "git",
-    "url": "https://github.com/gatsbyjs/gatsby.git"
-  },
-=======
   "repository": "https://github.com/gatsbyjs/gatsby/tree/master/packages/gatsby-source-filesystem",
->>>>>>> 0649a0e8
   "scripts": {
     "build": "babel src --out-dir . --ignore __tests__",
     "prepublish": "cross-env NODE_ENV=production npm run build",
